/*
 * Copyright 2015 by Heiko Schäfer <heiko@rangun.de>
 *
 * This file is part of rational.
 *
 * rational is free software: you can redistribute it and/or modify
 * it under the terms of the GNU Lesser General Public License as
 * published by the Free Software Foundation, either version 3 of
 * the License, or (at your option) any later version.
 *
 * rational is distributed in the hope that it will be useful,
 * but WITHOUT ANY WARRANTY; without even the implied warranty of
 * MERCHANTABILITY or FITNESS FOR A PARTICULAR PURPOSE.  See the
 * GNU Lesser General Public License for more details.
 *
 * You should have received a copy of the GNU Lesser General Public License
 * along with rational.  If not, see <http://www.gnu.org/licenses/>.
 */

/**
 * @file
 * @author Heiko Schäfer <heiko@rangun.de>
 * @copyright 2015 by Heiko Schäfer <heiko@rangun.de>
 */

#ifndef COMMONS_MATH_RATIONAL_H
#define COMMONS_MATH_RATIONAL_H

#include <functional>
#include <sstream>
#include <limits>
#include <cmath>

#ifdef __EXCEPTIONS
#include <stdexcept>
#endif

namespace Commons {

namespace Math {

template<template<typename, bool> class, template<class, typename, bool> class, bool>
struct _changeSign;

template<typename, template<typename, bool> class, template<class, typename, bool> class, bool>
struct _mod;

template<typename, template<typename, bool> class, template<class, typename, bool> class, bool>
struct _abs;

template<class Op, typename T, bool>
struct _chkOperator {

    inline T operator() ( const T &x, const T& y ) const {
        return Op() ( x, y );
    }
};

/**
 * @brief Stein GCD algorithm implementation
 *
 * @tparam T storage type
 * @tparam IsSigned specialization for @em signed or @em unsigned types
 */
template<typename T, bool IsSigned>
struct GCD_stein;

/**
 * @brief Euclid GCD algorithm implementation
 *
 * @tparam T storage type
 * @tparam IsSigned specialization for @em signed or @em unsigned types
 */
template<typename T, bool IsSigned>
struct GCD_euclid;

template<typename, template<typename, bool> class, bool>
struct _lcm;

template<typename, template<typename, bool> class, template<class, typename, bool> class, typename,
         bool> struct _approxFract;

/**
 * @brief %Rational (fraction) template class
 *
 * @note All %Rational objects are reduced
 *
 * @tparam T storage type
 * @tparam GCD GCD algorithm
 */
template<typename T, template<typename, bool> class GCD = GCD_euclid,
         template<class, typename = T,
         bool = std::numeric_limits<T>::is_signed> class CHKOP = _chkOperator>
class Rational {
    friend struct _changeSign<GCD, CHKOP, std::numeric_limits<T>::is_signed>;
    friend struct _mod<T, GCD, CHKOP, std::numeric_limits<T>::is_signed>;
    template<typename, template<typename, bool> class, template<class, typename, bool> class,
             typename, bool> friend struct _approxFract;
public:
    /**
     * @brief storage type
     */
    typedef T integer_type;

    /**
     * @brief type of the return value of mod()
     *
     * This type is based on @c std::pair, where @c first is the integral value and @c second the
     * fractional part
     */
    typedef typename _mod<integer_type, GCD, CHKOP,
            std::numeric_limits<integer_type>::is_signed>::pair_type mod_type;

    typedef CHKOP<std::plus<T> > op_plus;
    typedef CHKOP<std::minus<T> > op_minus;
    typedef CHKOP<std::multiplies<T> > op_multiplies;
    typedef CHKOP<std::divides<T> > op_divides;
    typedef CHKOP<std::modulus<T> > op_modulus;

    /**
     * @brief Creates a default (null) %Rational
     */
    Rational() : m_numer (), m_denom ( 1 ) {}

    /**
     * @brief Copy constructor
     *
     * @param[in] other the %Rational to copy
     */
    Rational ( const Rational &other ) : m_numer ( other.m_numer ), m_denom ( other.m_denom ) {}

    /**
     * @brief Creates a %Rational
     *
     * @param[in] numer the numerator
     * @param[in] denom the denominator
     */
    Rational ( const integer_type &numer, const integer_type &denom );

    /**
     * @brief Creates a inproper (mixed) %Rational
     *
     * @param[in] whole whole number part
     * @param[in] numer the numerator
     * @param[in] denom the denominator
     */
    Rational ( const integer_type &whole, const integer_type &numer,
               const integer_type &denom ) : m_numer (), m_denom ( 1 ) {
        *this += Rational ( numer, denom ) += Rational ( whole );
    }

    /**
     * @brief Creates an approximated %Rational
     *
     * @tparam NumberType type of the number to approximate
     * @param[in] number the number to create an approximated %Rational of
     */
    template<typename NumberType>
    Rational ( const NumberType &number );

    /**
     * @brief assign another %Rational
     *
     * @param[in] another the %Rational to assign
     */
    Rational &operator= ( const Rational& another ) {

        if ( this != &another ) {
            m_numer = another.m_numer;
            m_denom = another.m_denom;
        }

        return *this;
    }

    /**
     * @brief assigns a Number
     *
     * The Number is approximated to a %Rational and then it gets assigned
     *
     * @tparam NumberType type of the number to approximate
     * @param[in] number the number to assign
     */
    template<typename NumberType>
    inline Rational &operator= ( const NumberType &number ) {
        return ( *this = Rational ( number ) );
    }

    /**
     * @brief convert to a Number
     *
     * @tparam NumberType type of the number to approximate
     *
     * @return the number value of the %Rational
     */
    template<typename NumberType>
    inline operator NumberType() const {
        return static_cast<NumberType> ( m_numer ) / static_cast<NumberType> ( m_denom );
    }

    /**
     * @brief gets the numerator
     *
     * @return the numerator
     */
    inline integer_type numerator() const throw() {
        return m_numer;
    }

    /**
     * @brief gets the denominator
     *
     * @return the denominator
     */
    inline integer_type denominator() const throw() {
        return m_denom;
    }

    /**
     * @brief extract the integral and fractional part
     *
     * @return a @c mod_type containing the integral and fractional part
     */
    inline mod_type mod() const {
        return _mod<integer_type, GCD, CHKOP,
               std::numeric_limits<integer_type>::is_signed>() ( *this );
    }

    /**
     * @brief gets the absolute %Rational
     *
     * @return a copy of the absolute %Rational
     */
    inline Rational abs() const {
        return _abs<integer_type, GCD, CHKOP,
               std::numeric_limits<integer_type>::is_signed>() ( *this );
    }

    /**
     * @brief inverts the %Rational
     *
     * @return the inverted %Rational
     */
    Rational &invert() {

        using namespace std;
        swap ( m_numer, m_denom );

#ifdef __EXCEPTIONS
        if ( m_denom == integer_type() ) throw std::domain_error ( "division by zero" );
#endif

        return *this;
    }

    /**
     * @brief gets a copy of the inverted %Rational
     *
     * @return a copy of the inverted %Rational
     */
    inline Rational inverse() const {
        return Rational ( *this ).invert();
    }

    /**
     * @brief add and assign a %Rational
     *
     * @param[in] other the %Rational to add and assign
     *
     * @return the %Rational
     */
    inline Rational& operator+= ( const Rational& other ) {
        return knuth_addSub<op_plus> ( other );
    }

    template<template<typename, bool> class U, template<class, typename, bool> class V>
    inline friend Rational &operator+= ( Rational& x, const Rational<integer_type, U, V>& y ) {
        return ( x += Rational ( y.numerator(), y.denominator() ) );
    }

    /**
     * @brief add a %Rational
     *
     * @param[in] other the %Rational to add
     *
     * @return a new %Rational
     */
    inline Rational operator+ ( const Rational& other ) const {
        return ( Rational ( *this ) += other );
    }

    template<template<typename, bool> class U, template<class, typename, bool> class V>
    inline friend Rational operator+ ( const Rational& x, const Rational<integer_type, U, V>& y ) {
        return ( Rational ( x ) += Rational ( y.numerator(), y.denominator() ) );
    }

    /**
     * @brief get a copy of the %Rational
     *
     * @return a copy of %Rational
     */
    inline Rational operator+() const {
        return Rational ( *this );
    }

    /**
     * @brief pre-increment a %Rational
     *
     * the result will be @code (numerator + denominator) / denominator @endcode
     *
     * @return the incremented %Rational
     */
    inline Rational& operator++() {
        m_numer = op_plus() ( m_numer, m_denom );
        return gcm ( *this );
    }

    /**
     * @brief post-increment a %Rational
     *
     * the result will be @code (numerator + denominator) / denominator @endcode
     *
     * @return a copy of %Rational
     */
    inline Rational operator++ ( int ) {
        Rational tmp ( *this );
        ++*this;
        return tmp;
    }

    /**
     * @brief subtract and assign a %Rational
     *
     * @param[in] other the %Rational to subtract and assign
     *
     * @return the %Rational
     */
    inline Rational& operator-= ( const Rational& other ) {
        return knuth_addSub<op_minus> ( other );
    }

    template<template<typename, bool> class U, template<class, typename, bool> class V>
    inline friend Rational &operator-= ( Rational& x, const Rational<integer_type, U, V>& y ) {
        return ( x -= Rational ( y.numerator(), y.denominator() ) );
    }

    /**
     * @brief subtract a %Rational
     *
     * @param[in] other the %Rational to subtract
     *
     * @return a new %Rational
     */
    inline Rational operator- ( const Rational& other ) const {
        return ( Rational ( *this ) -= other );
    }

    template<template<typename, bool> class U, template<class, typename, bool> class V>
    inline friend Rational operator- ( const Rational& x, const Rational<integer_type, U, V>& y ) {
        return ( Rational ( x ) -= Rational ( y.numerator(), y.denominator() ) );
    }

    /**
     * @brief get a negated copy of the %Rational
     *
     * @return a negated copy of %Rational
     */
    inline Rational operator-() const {
        Rational tmp ( *this );
        tmp.m_numer = -tmp.m_numer;
        return tmp;
    }

    /**
     * @brief pre-decrement a %Rational
     *
     * the result will be @code (numerator - denominator) / denominator @endcode
     *
     * @return the decremented %Rational
     */
    inline Rational& operator--() {
        m_numer -= m_denom;
        return gcm ( *this );
    }

    /**
     * @brief post-decrement a %Rational
     *
     * the result will be @code (numerator - denominator) / denominator @endcode
     *
     * @return a copy of %Rational
     */
    inline Rational operator-- ( int ) {
        Rational tmp ( *this );
        --*this;
        return tmp;
    }

    /**
     * @brief multiply and assign a %Rational
     *
     * @param[in] other the %Rational to multiply and assign
     *
     * @return the %Rational
     */
    Rational& operator*= ( const Rational& other );

    template<template<typename, bool> class U, template<class, typename, bool> class V>
    inline friend Rational &operator*= ( Rational& x, const Rational<integer_type, U, V>& y ) {
        return ( x *= Rational ( y.numerator(), y.denominator() ) );
    }

    /**
     * @brief multiply a %Rational
     *
     * @param[in] other the %Rational to multiply
     *
     * @return a new %Rational
     */
    inline Rational operator* ( const Rational& other ) const {
        return ( Rational ( *this ) *= other );
    }

    template<template<typename, bool> class U, template<class, typename, bool> class V>
    inline friend Rational operator* ( const Rational& x, const Rational<integer_type, U, V>& y ) {
        return ( Rational ( x ) *= Rational ( y.numerator(), y.denominator() ) );
    }

    /**
     * @brief divide and assign a %Rational
     *
     * @param[in] other the %Rational to divide and assign
     *
     * @return the %Rational
     */
    inline Rational& operator/= ( const Rational& other ) {
        return ( *this *= other.inverse() );
    }

    template<template<typename, bool> class U, template<class, typename, bool> class V>
    inline friend Rational &operator/= ( Rational& x, const Rational<integer_type, U, V>& y ) {
        return ( x /= Rational ( y.numerator(), y.denominator() ) );
    }

    /**
     * @brief divide a %Rational
     *
     * @param[in] other the %Rational to divide
     *
     * @return a new %Rational
     */
    inline Rational operator/ ( const Rational& other ) const {
        return ( Rational ( *this ) /= other );
    }

    template<template<typename, bool> class U, template<class, typename, bool> class V>
    inline friend Rational operator/ ( const Rational& x, const Rational<integer_type, U, V>& y ) {
        return ( Rational ( x ) /= Rational ( y.numerator(), y.denominator() ) );
    }

    /**
     * @brief modulo and assign a %Rational
     *
     * @param[in] other the %Rational to modulo and assign
     *
     * @return the %Rational
     */
    Rational& operator%= ( const Rational& other );

    template<template<typename, bool> class U, template<class, typename, bool> class V>
    inline friend Rational &operator%= ( Rational& x, const Rational<integer_type, U, V>& y ) {
        return ( x %= Rational ( y.numerator(), y.denominator() ) );
    }

    /**
     * @brief modulo a %Rational
     *
     * @param[in] other the %Rational to modulo
     *
     * @return a new %Rational
     */
    inline Rational operator% ( const Rational& other ) const {
        return ( Rational ( *this ) %= other );
    }

    template<template<typename, bool> class U, template<class, typename, bool> class V>
    inline friend Rational operator% ( const Rational& x, const Rational<integer_type, U, V>& y ) {
        return ( Rational ( x ) %= Rational ( y.numerator(), y.denominator() ) );
    }

    /**
     * @brief test on equality
     *
     * @param[in] other the %Rational to test to
     *
     * @return @c true if equal, @c false otherwise
     */
    inline bool operator== ( const Rational &other ) const {
        return ! ( ( *this < other ) || ( *this > other ) );
    }

    template<template<typename, bool> class U, template<class, typename, bool> class V>
    inline friend bool operator== ( const Rational& x, const Rational<integer_type, U, V>& y ) {
        return ( x == Rational ( y.numerator(), y.denominator() ) );
    }

    /**
     * @brief test on inequality
     *
     * @param[in] other the %Rational to test to
     *
     * @return @c true if not equal, @c false otherwise
     */
    inline bool operator!= ( const Rational &other ) const {
        return ! ( *this == other );
    }

    template<template<typename, bool> class U, template<class, typename, bool> class V>
    inline friend bool operator!= ( const Rational& x, const Rational<integer_type, U, V>& y ) {
        return ( x != Rational ( y.numerator(), y.denominator() ) );
    }

    /**
     * @brief test if less than
     *
     * @param[in] other the %Rational to test to
     *
     * @return @c true if less than @c other, @c false otherwise
     */
    inline bool operator< ( const Rational &other ) const {
        return /* ( m_denom * o.m_denom ) > 0 ? */ ( m_numer * other.m_denom ) <
                ( other.m_numer * m_denom )
                /* : ( o.m_numer * m_denom ) < ( m_numer * o.m_denom ) */;
        // denom can NEVER be zero!
    }

    template<template<typename, bool> class U, template<class, typename, bool> class V>
    inline friend bool operator< ( const Rational& x, const Rational<integer_type, U, V>& y ) {
        return ( x < Rational ( y.numerator(), y.denominator() ) );
    }

    /**
     * @brief test if less or equal than
     *
     * @param[in] other the %Rational to test to
     *
     * @return @c true if less or equal than @c other, @c false otherwise
     */
    inline bool operator<= ( const Rational &other ) const {
        return ! ( other < *this );
    }

    template<template<typename, bool> class U, template<class, typename, bool> class V>
    inline friend bool operator<= ( const Rational& x, const Rational<integer_type, U, V>& y ) {
        return ( x <= Rational ( y.numerator(), y.denominator() ) );
    }

    /**
     * @brief test if greater than
     *
     * @param[in] other the %Rational to test to
     *
     * @return @c true if greater than @c other, @c false otherwise
     */
    inline bool operator> ( const Rational &other ) const {
        return other < *this;
    }

    template<template<typename, bool> class U, template<class, typename, bool> class V>
    inline friend bool operator> ( const Rational& x, const Rational<integer_type, U, V>& y ) {
        return ( x > Rational ( y.numerator(), y.denominator() ) );
    }

    /**
     * @brief test if greater or equal than
     *
     * @param[in] other the %Rational to test to
     *
     * @return @c true if greater or equal than @c other, @c false otherwise
     */
    inline bool operator>= ( const Rational &other ) const {
        return ! ( *this < other );
    }

    template<template<typename, bool> class U, template<class, typename, bool> class V>
    inline friend bool operator>= ( const Rational& x, const Rational<integer_type, U, V>& y ) {
        return ( x >= Rational ( y.numerator(), y.denominator() ) );
    }

    /**
     * @brief test if it is the neutral element to addition and subtraction
     *
     * Tests if the @c numerator is equal to the default constructed @c integer_type
     *
     * @return @c true if it is the neutral element to addition and subtraction, @c false otherwise
     */
    inline bool operator!() const {
        return m_numer == integer_type();
    }

    /**
     * @brief generates the string representation of %Rational
     *
     * @param[in] mixed if @c true, than a mixed fraction is generated
     *
     * @return the string representation of %Rational
     */
    std::string str ( bool mixed = false ) const;

    friend std::ostream &operator<< ( std::ostream &o, const Rational &r ) {
        return ( o << r.str() );
    }

    friend std::istream &operator>> ( std::istream &i, Rational &r ) {

        double d;

        i >> d;
        r = d;

        return i;
    }

private:
    Rational &gcm ( const Rational &o );

    template<class Op>
    Rational &knuth_addSub ( const Rational &o );

private:
    integer_type m_numer;
    integer_type m_denom;
};

template<typename T, template<typename, bool> class GCD,
         template<class, typename, bool> class CHKOP>
Rational<T, GCD, CHKOP>::Rational ( const integer_type &n, const integer_type &d ) : m_numer ( n ),
    m_denom ( d ) {

#ifdef __EXCEPTIONS
    if ( m_denom == integer_type() ) throw std::domain_error ( "denominator can't be null" );
#endif

    gcm ( *this );
}

template<typename T, template<typename, bool> class GCD,
         template<class, typename, bool> class CHKOP>
template<typename NumberType> Rational<T, GCD, CHKOP>::Rational ( const NumberType &nt ) :
    m_numer ( static_cast<integer_type> ( nt ) ), m_denom ( 1 ) {

    _approxFract<integer_type, GCD, CHKOP, NumberType,
                 ! ( std::numeric_limits<NumberType>::is_integer ||
                     std::numeric_limits<NumberType>::is_exact ) >() ( *this, nt );
}

template<typename T, template<typename, bool> class GCD,
         template<class, typename, bool> class CHKOP>
Rational<T, GCD, CHKOP> &Rational<T, GCD, CHKOP>::gcm ( const Rational &o ) {

    const integer_type &x ( o.m_numer ? GCD<T, std::numeric_limits<integer_type>::is_signed>()
                            ( o.m_numer, o.m_denom ) : o.m_denom );

    if ( x != static_cast<integer_type> ( 1 ) ) {
        m_numer = op_divides() ( m_numer, x );
        m_denom = op_divides() ( m_denom, x );
    }

    return _changeSign<GCD, CHKOP, std::numeric_limits<integer_type>::is_signed>() ( *this );
}

template<typename T, template<typename, bool> class GCD,
         template<class, typename, bool> class CHKOP> template<class Op> Rational<T, GCD, CHKOP> &
Rational<T, GCD, CHKOP>::knuth_addSub ( const Rational<T, GCD, CHKOP> &o ) {

    const integer_type &d1 ( GCD<integer_type, std::numeric_limits<integer_type>::is_signed>()
                             ( m_denom, o.m_denom ) );

    if ( d1 == static_cast<integer_type> ( 1 ) ) {

        m_numer = Op() ( op_multiplies() ( m_numer, o.m_denom ),
                         op_multiplies() ( m_denom, o.m_numer ) );
        m_denom = op_multiplies() ( m_denom, o.m_denom );

    } else {

        const integer_type &t ( Op() (
                                    op_multiplies() ( m_numer, ( op_divides() ( o.m_denom, d1 ) ) ),
                                    op_multiplies() ( o.m_numer,
                                            ( op_divides() ( m_denom, d1 ) ) ) ) );

        const integer_type &d2 ( GCD<integer_type, std::numeric_limits<integer_type>::is_signed>()
                                 ( t, d1 ) );

        m_numer = op_divides() ( t, d2 );
        m_denom = op_multiplies() ( op_divides() ( m_denom, d1 ), op_divides() ( o.m_denom, d2 ) );
    }

    return *this;
}

/**
 * @relates Rational
 *
 * @tparam NumberType the number type
 * @tparam T the storage type
 * @tparam GCD the GCD algorithm
 */
template<typename NumberType, typename T, template<typename, bool> class GCD,
         template<class, typename, bool> class CHKOP>
inline NumberType &operator+= ( NumberType &n, const Rational<T, GCD, CHKOP>& o ) {
    return ( n = Rational<T, GCD, CHKOP> ( n ) += o );
}

/**
 * @relates Rational
 *
 * @tparam T the storage type
 * @tparam GCD the GCD algorithm
 * @tparam NumberType the number type
 */
template<typename T, template<typename, bool> class GCD,
         template<class, typename, bool> class CHKOP, typename NumberType>
inline Rational<T, GCD, CHKOP> operator+ ( const Rational<T, GCD, CHKOP>& o, const NumberType &n ) {
    return ( o + Rational<T, GCD, CHKOP> ( n ) );
}

/**
 * @relates Rational
 *
 * @tparam NumberType the number type
 * @tparam T the storage type
 * @tparam GCD the GCD algorithm
 */
template<typename NumberType, typename T, template<typename, bool> class GCD,
         template<class, typename, bool> class CHKOP>
inline Rational<T, GCD, CHKOP> operator+ ( const NumberType &n, const Rational<T, GCD, CHKOP>& o ) {
    return ( Rational<T, GCD, CHKOP> ( n ) + o );
}

/**
 * @relates Rational
 *
 * @tparam NumberType the number type
 * @tparam T the storage type
 * @tparam GCD the GCD algorithm
 */
template<typename NumberType, typename T, template<typename, bool> class GCD,
         template<class, typename, bool> class CHKOP>
inline NumberType &operator-= ( NumberType &n, const Rational<T, GCD, CHKOP>& o ) {
    return ( n = Rational<T, GCD, CHKOP> ( n ) -= o );
}

/**
 * @relates Rational
 *
 * @tparam T the storage type
 * @tparam GCD the GCD algorithm
 * @tparam NumberType the number type
 */
template<typename T, template<typename, bool> class GCD,
         template<class, typename, bool> class CHKOP, typename NumberType>
inline Rational<T, GCD, CHKOP> operator- ( const Rational<T, GCD, CHKOP>& o, const NumberType &n ) {
    return o - Rational<T, GCD, CHKOP> ( n );
}

/**
 * @relates Rational
 *
 * @tparam NumberType the number type
 * @tparam T the storage type
 * @tparam GCD the GCD algorithm
 */
template<typename NumberType, typename T, template<typename, bool> class GCD,
         template<class, typename, bool> class CHKOP>
inline Rational<T, GCD, CHKOP> operator- ( const NumberType &n, const Rational<T, GCD, CHKOP>& o ) {
    return ( Rational<T, GCD, CHKOP> ( n ) - o );
}

/**
 * @relates Rational
 *
 * @tparam NumberType the number type
 * @tparam T the storage type
 * @tparam GCD the GCD algorithm
 */
template<typename NumberType, typename T, template<typename, bool> class GCD,
         template<class, typename, bool> class CHKOP>
inline NumberType &operator*= ( NumberType &n, const Rational<T, GCD, CHKOP>& o ) {
    return ( n = Rational<T, GCD, CHKOP> ( n ) *= o );
}

/**
 * @relates Rational
 *
 * @tparam T the storage type
 * @tparam GCD the GCD algorithm
 * @tparam NumberType the number type
 */
template<typename T, template<typename, bool> class GCD,
         template<class, typename, bool> class CHKOP, typename NumberType>
inline Rational<T, GCD, CHKOP> operator* ( const Rational<T, GCD, CHKOP>& o, const NumberType &n ) {
    return ( o * Rational<T, GCD, CHKOP> ( n ) );
}

/**
 * @relates Rational
 *
 * @tparam NumberType the number type
 * @tparam T the storage type
 * @tparam GCD the GCD algorithm
 */
template<typename NumberType, typename T, template<typename, bool> class GCD,
         template<class, typename, bool> class CHKOP>
inline Rational<T, GCD, CHKOP> operator* ( const NumberType &n, const Rational<T, GCD, CHKOP>& o ) {
    return ( Rational<T, GCD, CHKOP> ( n ) * o );
}

/**
 * @relates Rational
 *
 * @tparam NumberType the number type
 * @tparam T the storage type
 * @tparam GCD the GCD algorithm
 */
template<typename NumberType, typename T, template<typename, bool> class GCD,
         template<class, typename, bool> class CHKOP>
inline NumberType &operator/= ( NumberType &n, const Rational<T, GCD, CHKOP>& o ) {
    return ( n = Rational<T, GCD, CHKOP> ( n ) /= o );
}

/**
 * @relates Rational
 *
 * @tparam T the storage type
 * @tparam GCD the GCD algorithm
 * @tparam NumberType the number type
 */
template<typename T, template<typename, bool> class GCD,
         template<class, typename, bool> class CHKOP, typename NumberType>
inline Rational<T, GCD, CHKOP> operator/ ( const Rational<T, GCD, CHKOP>& o, const NumberType &n ) {
    return ( o / Rational<T, GCD, CHKOP> ( n ) );
}

/**
 * @relates Rational
 *
 * @tparam NumberType the number type
 * @tparam T the storage type
 * @tparam GCD the GCD algorithm
 */
template<typename NumberType, typename T, template<typename, bool> class GCD,
         template<class, typename, bool> class CHKOP>
inline Rational<T, GCD, CHKOP> operator/ ( const NumberType &n, const Rational<T, GCD, CHKOP>& o ) {
    return ( Rational<T, GCD, CHKOP> ( n ) / o );
}

template<typename T, template<typename, bool> class GCD,
         template<class, typename, bool> class CHKOP>
Rational<T, GCD, CHKOP>& Rational<T, GCD, CHKOP>::operator*= ( const Rational& other ) {

    const integer_type &d1 ( GCD<integer_type,
                             std::numeric_limits<integer_type>::is_signed>() ( m_numer,
                                     other.m_denom ) );
    const integer_type &d2 ( GCD<integer_type,
                             std::numeric_limits<integer_type>::is_signed>() ( m_denom,
                                     other.m_numer ) );

    if ( ! ( d1 == static_cast<integer_type> ( 1 ) &&
             d2 == static_cast<integer_type> ( 1 ) ) ) {

        m_numer = op_multiplies() ( ( op_divides() ( m_numer, d1 ) ),
                                    ( op_divides() ( other.m_numer, d2 ) ) );
        m_denom = op_multiplies() ( ( op_divides() ( m_denom, d2 ) ),
                                    ( op_divides() ( other.m_denom, d1 ) ) );

    } else {
        m_numer = op_multiplies() ( m_numer, other.m_numer );
        m_denom = op_multiplies() ( m_denom, other.m_denom );
    }

    return *this;
}

template<typename T, template<typename, bool> class GCD, template<class,
         typename, bool> class CHKOP>
Rational<T, GCD, CHKOP>& Rational<T, GCD, CHKOP>::operator%= ( const Rational& o ) {

    if ( m_denom != o.m_denom ) {

        const integer_type &l ( _lcm<integer_type, GCD,
                                std::numeric_limits<integer_type>::is_signed>()
                                ( m_denom, o.m_denom ) );

        const integer_type &a ( op_multiplies() ( op_divides() ( l, o.m_denom ), o.m_numer ) );

        m_numer = op_modulus() ( op_plus() ( op_modulus() ( op_multiplies() ( op_divides()
                                             ( l, m_denom ), m_numer ), a ), a ), a );
        m_denom = l;

    } else {
        m_numer = op_modulus() ( op_plus() ( op_modulus() ( m_numer, o.m_numer ), o.m_numer ),
                                 o.m_numer );
    }

    return gcm ( *this );
}

template<typename T, template<typename, bool> class GCD, template<class,
         typename, bool> class CHKOP>
std::string Rational<T, GCD, CHKOP>::str ( bool mixed ) const {

    std::ostringstream os;

    if ( mixed ) {

        const mod_type &p ( mod() );

        if ( p.first != integer_type() ) os << p.first << ' ';

        os << p.second.str ( false );

    } else {
        os << m_numer << '/' << m_denom;
    }

    return os.str();
}

/**
 * @relates Rational
 *
 * @tparam NumberType the number type
 * @tparam T the storage type
 * @tparam GCD the GCD algorithm
 */
template<typename NumberType, typename T, template<typename, bool> class GCD,
         template<class, typename, bool> class CHKOP>
inline NumberType &operator%= ( NumberType &n, const Rational<T, GCD, CHKOP>& o ) {
    return ( n = Rational<T, GCD, CHKOP> ( n ) %= o );
}

/**
 * @relates Rational
 *
 * @tparam T the storage type
 * @tparam GCD the GCD algorithm
 * @tparam NumberType the number type
 */
template<typename T, template<typename, bool> class GCD,
         template<class, typename, bool> class CHKOP, typename NumberType>
inline Rational<T, GCD, CHKOP> operator% ( const Rational<T, GCD, CHKOP>& o, const NumberType &n ) {
    return ( o % Rational<T, GCD, CHKOP> ( n ) );
}

/**
 * @relates Rational
 *
 * @tparam NumberType the number type
 * @tparam T the storage type
 * @tparam GCD the GCD algorithm
 */
template<typename NumberType, typename T, template<typename, bool> class GCD,
         template<class, typename, bool> class CHKOP>
inline Rational<T, GCD, CHKOP> operator% ( const NumberType &n, const Rational<T, GCD, CHKOP>& o ) {
    return ( Rational<T, GCD, CHKOP> ( n ) % o );
}

/**
 * @relates Rational
 *
 * @tparam NumberType the number type
 * @tparam T the storage type
 * @tparam GCD the GCD algorithm
 */
template<typename NumberType, typename T, template<typename, bool> class GCD,
         template<class, typename, bool> class CHKOP>
inline bool operator== ( const NumberType &n, const Rational<T, GCD, CHKOP>& o ) {
    return ( Rational<T, GCD, CHKOP> ( n ) == o );
}

/**
 * @relates Rational
 *
 * @tparam T the storage type
 * @tparam GCD the GCD algorithm
 * @tparam NumberType the number type
 */
template<typename T, template<typename, bool> class GCD,
         template<class, typename, bool> class CHKOP, typename NumberType>
inline bool operator== ( const Rational<T, GCD, CHKOP>& o, const NumberType &n ) {
    return ( o == Rational<T, GCD, CHKOP> ( n ) );
}

/**
 * @relates Rational
 *
 * @tparam NumberType the number type
 * @tparam T the storage type
 * @tparam GCD the GCD algorithm
 */
template<typename NumberType, typename T, template<typename, bool> class GCD,
         template<class, typename, bool> class CHKOP>
inline bool operator!= ( const NumberType &n, const Rational<T, GCD, CHKOP>& o ) {
    return ! ( Rational<T, GCD, CHKOP> ( n ) == o );
}

/**
 * @relates Rational
 *
 * @tparam T the storage type
 * @tparam GCD the GCD algorithm
 * @tparam NumberType the number type
 */
template<typename T, template<typename, bool> class GCD,
         template<class, typename, bool> class CHKOP, typename NumberType>
inline bool operator!= ( const Rational<T, GCD, CHKOP>& o, const NumberType &n ) {
    return ! ( o == Rational<T, GCD, CHKOP> ( n ) );
}

/**
 * @relates Rational
 *
 * @tparam NumberType the number type
 * @tparam T the storage type
 * @tparam GCD the GCD algorithm
 */
template<typename NumberType, typename T, template<typename, bool> class GCD,
         template<class, typename, bool> class CHKOP>
inline bool operator< ( const NumberType &n, const Rational<T, GCD, CHKOP>& o ) {
    return ( Rational<T, GCD, CHKOP> ( n ) < o );
}

/**
 * @relates Rational
 *
 * @tparam T the storage type
 * @tparam GCD the GCD algorithm
 * @tparam NumberType the number type
 */
template<typename T, template<typename, bool> class GCD,
         template<class, typename, bool> class CHKOP, typename NumberType>
inline bool operator< ( const Rational<T, GCD, CHKOP>& o, const NumberType &n ) {
    return ( o < Rational<T, GCD, CHKOP> ( n ) );
}

/**
 * @relates Rational
 *
 * @tparam NumberType the number type
 * @tparam T the storage type
 * @tparam GCD the GCD algorithm
 */
template<typename NumberType, typename T, template<typename, bool> class GCD,
         template<class, typename, bool> class CHKOP>
inline bool operator<= ( const NumberType &n, const Rational<T, GCD, CHKOP>& o ) {
    return ! ( o < Rational<T, GCD, CHKOP> ( n ) );
}

/**
 * @relates Rational
 *
 * @tparam T the storage type
 * @tparam GCD the GCD algorithm
 * @tparam NumberType the number type
 */
template<typename T, template<typename, bool> class GCD,
         template<class, typename, bool> class CHKOP, typename NumberType>
inline bool operator<= ( const Rational<T, GCD, CHKOP>& o, const NumberType &n ) {
    return ! ( Rational<T, GCD, CHKOP> ( n ) < o );
}

/**
 * @relates Rational
 *
 * @tparam NumberType the number type
 * @tparam T the storage type
 * @tparam GCD the GCD algorithm
 */
template<typename NumberType, typename T, template<typename, bool> class GCD,
         template<class, typename, bool> class CHKOP>
inline bool operator> ( const NumberType &n, const Rational<T, GCD, CHKOP>& o ) {
    return o < Rational<T, GCD, CHKOP> ( n );
}

/**
 * @relates Rational
 *
 * @tparam T the storage type
 * @tparam GCD the GCD algorithm
 * @tparam NumberType the number type
 */
template<typename T, template<typename, bool> class GCD,
         template<class, typename, bool> class CHKOP, typename NumberType>
inline bool operator> ( const Rational<T, GCD, CHKOP>& o, const NumberType &n ) {
    return Rational<T, GCD, CHKOP> ( n ) < o;
}

/**
 * @relates Rational
 *
 * @tparam NumberType the number type
 * @tparam T the storage type
 * @tparam GCD the GCD algorithm
 */
template<typename NumberType, typename T, template<typename, bool> class GCD,
         template<class, typename, bool> class CHKOP>
inline bool operator>= ( const NumberType &n, const Rational<T, GCD, CHKOP>& o ) {
    return ! ( Rational<T, GCD, CHKOP> ( n ) < o );
}

/**
 * @relates Rational
 *
 * @tparam T the storage type
 * @tparam GCD the GCD algorithm
 * @tparam NumberType the number type
 */
template<typename T, template<typename, bool> class GCD,
         template<class, typename, bool> class CHKOP, typename NumberType>
inline bool operator>= ( const Rational<T, GCD, CHKOP>& o, const NumberType &n ) {
    return ! ( o < Rational<T, GCD, CHKOP> ( n ) );
}

template<typename T, template<typename, bool> class GCD,
         template<class, typename, bool> class CHKOP, typename NumberType>
struct _approxFract<T, GCD, CHKOP, NumberType, true> {
private:
    typedef Rational<T, GCD, CHKOP> rat;

public:
    void operator() ( rat &r, const NumberType &nt ) const;

private:
    inline NumberType abs ( const NumberType &nt ) const {
        return nt < NumberType() ? -nt : nt;
    }
};

template<typename T, template<typename, bool> class GCD,
         template<class, typename, bool> class CHKOP, typename NumberType>
void _approxFract<T, GCD, CHKOP, NumberType, true>::operator() ( rat &r,
        const NumberType &nt ) const {

#ifdef __EXCEPTIONS
    if ( ! ( nt > std::numeric_limits<T>::max() || nt < std::numeric_limits<T>::min() ) ) {
#endif

<<<<<<< HEAD
        T p[2] = { T(), T ( 1 ) };
        T q[2] = { T ( 1 ), T() };
=======
#ifdef __EXCEPTIONS
        if ( ! ( nt > std::numeric_limits<T>::max() || nt < std::numeric_limits<T>::min() ) ) {
#endif

            T p[2] = { T(), 1 };
            T q[2] = { 1, T() };
>>>>>>> 21cd7986

            NumberType x ( nt );

            while ( ! ( abs ( static_cast<NumberType> ( r.m_numer ) /
                              static_cast<NumberType> ( r.m_denom ) - nt ) <
                        std::numeric_limits<NumberType>::epsilon() ) ) {

                const T &n ( static_cast<T> ( std::floor ( x ) ) );
                x = static_cast<NumberType> ( 1 ) / ( x - static_cast<NumberType> ( n ) );

<<<<<<< HEAD
            r.m_numer = typename rat::op_plus ()
                        ( p[0], typename rat::op_multiplies () ( n, p[1] ) );
            p[0] = p[1];
            p[1] = r.m_numer;

            r.m_denom = typename rat::op_plus ()
                        ( q[0], typename rat::op_multiplies () ( n, q[1] ) );
            q[0] = q[1];
            q[1] = r.m_denom;
        }
#ifdef __EXCEPTIONS
    } else {
        throw std::domain_error ( "rational approximation overflow" );
=======
                r.m_numer = p[0] + n * p[1];
                p[0] = p[1];
                p[1] = r.m_numer;

                r.m_denom = q[0] + n * q[1];
                q[0] = q[1];
                q[1] = r.m_denom;
            }
#ifdef __EXCEPTIONS
        } else {
            throw std::domain_error ( "rational approximation overflow" );
        }
#endif
>>>>>>> 21cd7986
    }
#endif
}

template<typename T, template<typename, bool> class GCD,
         template<class, typename, bool> class CHKOP, typename NumberType>
struct _approxFract<T, GCD, CHKOP, NumberType, false> {
    inline void operator() ( const Rational<T, GCD, CHKOP> &, const NumberType & ) const {}
};

template<typename T, template<typename, bool> class GCD,
         template<class, typename, bool> class CHKOP> struct _abs<T, GCD, CHKOP, true> {

    inline Rational<T, GCD, CHKOP> operator() ( const Rational<T, GCD, CHKOP> &r ) const {
        return r.numerator() < T() ? -r : r;
    }
};

template<typename T, template<typename, bool> class GCD,
         template<class, typename, bool> class CHKOP> struct _abs<T, GCD, CHKOP, false> {

    inline Rational<T, GCD, CHKOP> operator() ( const Rational<T, GCD, CHKOP> &r ) const {
        return r;
    }
};

template<typename T, template<typename, bool> class GCD,
         template<class, typename, bool> class CHKOP> struct _mod<T, GCD, CHKOP, true> {

    typedef std::pair<T, Rational<T, GCD, CHKOP> > pair_type;

    inline pair_type operator() ( const Rational<T, GCD, CHKOP> &r ) const {

        const Rational<T, GCD, CHKOP> &h ( Rational<T, GCD, CHKOP> (
                                               ( typename Rational<T, GCD, CHKOP>::op_modulus()
                                                       ( r.m_numer, r.m_denom ) ), r.m_denom ) );

        return std::make_pair ( typename Rational<T, GCD, CHKOP>::op_divides() ( r.m_numer,
                                r.m_denom ), r.m_numer < T() ? -h : h );
    }
};

template<typename T, template<typename, bool> class GCD,
         template<class, typename, bool> class CHKOP> struct _mod<T, GCD, CHKOP, false> {

    typedef std::pair<T, Rational<T, GCD, CHKOP> > pair_type;

    inline pair_type operator() ( const Rational<T, GCD, CHKOP> &r ) const {
        return std::make_pair ( typename Rational<T, GCD, CHKOP>::op_divides() ( r.m_numer,
                                r.m_denom ), Rational<T, GCD, CHKOP> (
                                    ( typename Rational<T, GCD, CHKOP>::op_modulus() ( r.m_numer,
                                            r.m_denom ) ), r.m_denom ) );
    }
};

template<typename T>
struct GCD_euclid<T, false> {

    inline T operator() ( const T &a, const T &b ) const {

        T x ( a ), y ( b );

        // while ( y ) { const integer_type &h ( x % y ); x = y; y = h; }

        while ( y ) {

            x %= y;
            y ^= x;
            x ^= y;
            y ^= x;
        }

        return x;
    }
};

template<typename T>
struct GCD_euclid<T, true> {

    inline T operator() ( const T &a, const T &b ) const {
        const T &h ( GCD_euclid<T, false>() ( a, b ) );
        return h < T() ? -h : h;
    }
};

template<typename T>
struct GCD_stein<T, false> {

    inline T operator() ( const T &a, const T &b ) const {

        T x ( a ), y ( b ), f = T();

        while ( y ) {

            if ( x < y ) {

                y ^= x;
                x ^= y;
                y ^= x;

            } else if ( ! ( x & 1 ) ) {

                x >>= 1;

                if ( ! ( y & 1 ) ) {
                    y >>= 1;
                    ++f;
                }

            } else if ( ! ( y & 1 ) ) {
                y >>= 1;
            } else {
                x -= y;
            }
        }

        return x << f;
    }
};

template<typename T>
struct GCD_stein<T, true> {

    inline T operator() ( const T &a, const T &b ) const {
        return GCD_stein<T, false>() ( a < T() ? -a : a, b < T() ? -b : b );
    }
};

template<typename T, template<typename, bool> class GCD>
struct _lcm<T, GCD, true> {

    inline T operator() ( const T &a, const T &b ) const {

        const T &x ( a < T() ? -a : a ), &y ( b < T() ? -b : b );

        return ( static_cast<T> ( x ) / ( a ? GCD<T, false>() ( x, y ) : b ) ) *
               static_cast<T> ( y ) ;
    }
};

template<typename T, template<typename, bool> class GCD>
struct _lcm<T, GCD, false> {

    inline T operator() ( const T &a, const T &b ) const {
        return ( a / ( a ? GCD<T, false>() ( a, b ) : b ) * b );
    }
};

template<template<typename, bool> class GCD, template<class, typename, bool> class CHKOP>
struct _changeSign<GCD, CHKOP, true> {

    template<typename T>
    inline Rational<T, GCD, CHKOP> &operator() ( Rational<T, GCD, CHKOP> &r ) const {

        if ( r.m_denom < T() ) {
            r.m_numer = -r.m_numer;
            r.m_denom = -r.m_denom;
        }

        return r;
    };
};

template<template<typename, bool> class GCD, template<class, typename, bool> class CHKOP>
struct _changeSign<GCD, CHKOP, false> {

    template<typename T>
    inline Rational<T, GCD, CHKOP> &operator() ( Rational<T, GCD, CHKOP> &r ) const {
        return r;
    };
};

template<typename T>
struct _chkOperator<std::plus<T>, T, true> {

    inline T operator() ( const T &x, const T& y ) const {

        if ( ! ( ( ( y > T() ) && ( x > ( std::numeric_limits<T>::max() - y ) ) ) ||
                 ( ( y < T() ) && ( x < ( std::numeric_limits<T>::min() - y ) ) ) ) ) {

            return std::plus<T>() ( x, y );
        }

        throw std::domain_error ( "addition overflow" );
    }
};

template<typename T>
struct _chkOperator<std::minus<T>, T, true> {

    inline T operator() ( const T &x, const T& y ) const {

        if ( ! ( ( y > T() && x < std::numeric_limits<T>::min() + y ) ||
                 ( y < T() && x > std::numeric_limits<T>::max() + y ) ) ) {

            return std::minus<T>() ( x, y );
        }

        throw std::domain_error ( "subtraction overflow" );
    }
};

template<typename T>
struct _chkOperator<std::multiplies<T>, T, true> {
    T operator() ( const T &x, const T& y ) const;
};

template<typename T>
T _chkOperator<std::multiplies<T>, T, true>::operator() ( const T &x, const T& y ) const {

    bool overflow = false;

    if ( x > T() ) {
        if ( y > T() ) {
            if ( x > ( std::numeric_limits<T>::max() / y ) ) {
                overflow = true;
            }
        } else {
            if ( y < ( std::numeric_limits<T>::min() / x ) ) {
                overflow = true;
            }
        }
    } else {
        if ( y > T() ) {
            if ( x < ( std::numeric_limits<T>::min() / y ) ) {
                overflow = true;
            }
        } else {
            if ( ( x != T() ) && ( y < ( std::numeric_limits<T>::max() / x ) ) ) {
                overflow = true;
            }
        }
    }

    if ( overflow ) throw std::domain_error ( "multiplication overflow" );

    return std::multiplies<T>() ( x, y );
}

template<typename T>
struct _chkOperator<std::divides<T>, T, true> {
    T operator() ( const T &x, const T& y ) const;
};

template<typename T>
T _chkOperator<std::divides<T>, T, true>::operator() ( const T &x, const T& y ) const {

    if ( ! ( ( y == T() ) || ( ( x == std::numeric_limits<T>::min() ) && ( y == -1 ) ) ) ) {

        return std::divides<T>() ( x, y );
    }

    throw std::domain_error ( "division overflow" );
}

template<typename T>
struct _chkOperator<std::modulus<T>, T, true> {

    inline T operator() ( const T &x, const T& y ) const {

        if ( ! ( ( y == T() ) || ( ( x == std::numeric_limits<T>::min() ) && ( y == -1 ) ) ) ) {

            return std::modulus<T>() ( x, y );
        }

        throw std::domain_error ( "modulus overflow" );
    }
};

}

}

namespace std {

template<typename T, template<typename, bool> class GCD,
         template<class, typename, bool> class CHKOP> inline Commons::Math::Rational<T, GCD, CHKOP>
modf ( const Commons::Math::Rational<T, GCD, CHKOP> &__x,
       typename Commons::Math::Rational<T, GCD, CHKOP>::integer_type * __iptr ) {

    const typename Commons::Math::Rational<T, GCD, CHKOP>::mod_type &tmp ( __x.mod() );

    *__iptr = tmp.first;

    return tmp.second;
}

}

#endif /* COMMONS_MATH_RATIONAL_H */

// kate: indent-mode cstyle; indent-width 4; replace-tabs on; <|MERGE_RESOLUTION|>--- conflicted
+++ resolved
@@ -1146,28 +1146,18 @@
     if ( ! ( nt > std::numeric_limits<T>::max() || nt < std::numeric_limits<T>::min() ) ) {
 #endif
 
-<<<<<<< HEAD
         T p[2] = { T(), T ( 1 ) };
         T q[2] = { T ( 1 ), T() };
-=======
-#ifdef __EXCEPTIONS
-        if ( ! ( nt > std::numeric_limits<T>::max() || nt < std::numeric_limits<T>::min() ) ) {
-#endif
-
-            T p[2] = { T(), 1 };
-            T q[2] = { 1, T() };
->>>>>>> 21cd7986
-
-            NumberType x ( nt );
-
-            while ( ! ( abs ( static_cast<NumberType> ( r.m_numer ) /
-                              static_cast<NumberType> ( r.m_denom ) - nt ) <
-                        std::numeric_limits<NumberType>::epsilon() ) ) {
-
-                const T &n ( static_cast<T> ( std::floor ( x ) ) );
-                x = static_cast<NumberType> ( 1 ) / ( x - static_cast<NumberType> ( n ) );
-
-<<<<<<< HEAD
+
+        NumberType x ( nt );
+
+        while ( ! ( abs ( static_cast<NumberType> ( r.m_numer ) /
+                          static_cast<NumberType> ( r.m_denom ) - nt ) <
+                    std::numeric_limits<NumberType>::epsilon() ) ) {
+
+            const T &n ( static_cast<T> ( std::floor ( x ) ) );
+            x = static_cast<NumberType> ( 1 ) / ( x - static_cast<NumberType> ( n ) );
+
             r.m_numer = typename rat::op_plus ()
                         ( p[0], typename rat::op_multiplies () ( n, p[1] ) );
             p[0] = p[1];
@@ -1181,21 +1171,6 @@
 #ifdef __EXCEPTIONS
     } else {
         throw std::domain_error ( "rational approximation overflow" );
-=======
-                r.m_numer = p[0] + n * p[1];
-                p[0] = p[1];
-                p[1] = r.m_numer;
-
-                r.m_denom = q[0] + n * q[1];
-                q[0] = q[1];
-                q[1] = r.m_denom;
-            }
-#ifdef __EXCEPTIONS
-        } else {
-            throw std::domain_error ( "rational approximation overflow" );
-        }
-#endif
->>>>>>> 21cd7986
     }
 #endif
 }
@@ -1487,4 +1462,5 @@
 
 #endif /* COMMONS_MATH_RATIONAL_H */
 
-// kate: indent-mode cstyle; indent-width 4; replace-tabs on; +// kate: indent-mode cstyle; indent-width 4; replace-tabs on; 
+
