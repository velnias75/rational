#                                               -*- Autoconf -*-
# Process this file with autoconf to produce a configure script.

AC_PREREQ([2.68])
<<<<<<< HEAD
AC_INIT([rational], [1.5], [heiko@rangun.de])
=======
AC_INIT([rational], [1.45], [heiko@rangun.de])
>>>>>>> 8cca7ed6
AC_CONFIG_SRCDIR([src])
AC_CONFIG_HEADERS([config.h])
AC_CONFIG_MACRO_DIR([m4])
AM_INIT_AUTOMAKE([foreign dist-xz no-dist-gzip tar-pax no-installinfo no-texinfo.tex])
AM_MAINTAINER_MODE
LT_INIT

# Checks for programs.
AC_PROG_CXX
AM_PATH_CPPUNIT([1.12])
PKG_PROG_PKG_CONFIG([0.22])

# Checks for libraries.
PKG_CHECK_MODULES([CLN], [cln >= 1.3.2], [
  AM_CONDITIONAL([WITH_CLN], [true])
], [
  AM_CONDITIONAL([WITH_CLN], [false])
])

# Checks for header files.
AC_LANG_PUSH([C++])
AC_HEADER_STDBOOL
AC_CHECK_HEADER([gmpxx.h], [
  AM_CONDITIONAL([WITH_GMPXX], [true])
  AC_DEFINE([HAVE_GMPXX_H], [1], [define to 1 if gmpxx.h is available])
], [
  AM_CONDITIONAL([WITH_GMPXX], [false])
])
AC_LANG_POP([C++])

# Checks for typedefs, structures, and compiler characteristics.
AC_C_INLINE
AC_TYPE_INT32_T
AC_TYPE_INT8_T
AC_TYPE_UINT32_T
AC_TYPE_UINT64_T
AC_TYPE_UINT8_T
AC_TYPE_SIZE_T

# Checks for library functions.
AC_LANG_PUSH([C++])
AC_CHECK_FUNCS([modf])
AC_CHECK_FUNCS([floor])
AC_CHECK_FUNCS([sqrt])
AC_CHECK_FUNCS([ffs])
AC_LANG_POP([C++])

AC_OUTPUT([
	Makefile
	src/Makefile
	src/librational/Makefile
	src/test/Makefile
])<|MERGE_RESOLUTION|>--- conflicted
+++ resolved
@@ -2,11 +2,7 @@
 # Process this file with autoconf to produce a configure script.
 
 AC_PREREQ([2.68])
-<<<<<<< HEAD
 AC_INIT([rational], [1.5], [heiko@rangun.de])
-=======
-AC_INIT([rational], [1.45], [heiko@rangun.de])
->>>>>>> 8cca7ed6
 AC_CONFIG_SRCDIR([src])
 AC_CONFIG_HEADERS([config.h])
 AC_CONFIG_MACRO_DIR([m4])
@@ -22,6 +18,7 @@
 # Checks for libraries.
 PKG_CHECK_MODULES([CLN], [cln >= 1.3.2], [
   AM_CONDITIONAL([WITH_CLN], [true])
+  AC_DEFINE([HAVE_CLN_RATIONAL], [1], [define to 1 if CLN is available])
 ], [
   AM_CONDITIONAL([WITH_CLN], [false])
 ])
